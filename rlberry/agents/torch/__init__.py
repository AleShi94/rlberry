--- conflicted
+++ resolved
@@ -1,19 +1,7 @@
-<<<<<<< HEAD
-# agents (alphabetical!)
-from .a2c import *
-from .avec import *
-from .dqn import *
-from .ppo import *
-from .sac import *
-from .reinforce import *
-
-# hello!
-=======
 # Torch agents (in alphabetical order)
 from .a2c import A2CAgent
 from .avec import AVECPPOAgent
 from .dqn import DQNAgent
 from .ppo import PPOAgent
 from .reinforce import REINFORCEAgent
-from .sac import SACAgent
->>>>>>> c9ced14b
+from .sac import SACAgent