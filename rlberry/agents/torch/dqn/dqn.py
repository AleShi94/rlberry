import logging
import inspect

import numpy as np
import torch
from gym import spaces
from rlberry import types
from rlberry.agents import AgentWithSimplePolicy
<<<<<<< HEAD
from rlberry.agents.utils.memories import (
    Transition,
    PrioritizedReplayMemory,
    TransitionReplayMemory,
)
from rlberry.exploration_tools.discrete_counter import DiscreteCounter
from rlberry.exploration_tools.online_discretization_counter import (
    OnlineDiscretizationCounter,
)
from rlberry.wrappers.uncertainty_estimator_wrapper import UncertaintyEstimatorWrapper
from rlberry.agents.torch.dqn.exploration import exploration_factory
from rlberry.agents.torch.utils.training import (
    loss_function_factory,
    model_factory,
    size_model_config,
    trainable_parameters,
    optimizer_factory,
)
from rlberry.seeding import Seeder
from rlberry.utils.factory import load
=======
from rlberry.agents.torch.utils.training import (
    loss_function_factory,
    model_factory,
    optimizer_factory,
    size_model_config,
)
from rlberry.agents.torch.dqn.dqn_utils import polynomial_schedule, lambda_returns
from rlberry.agents.utils import replay
>>>>>>> 85176dea
from rlberry.utils.torch import choose_device
from rlberry.utils.factory import load
from typing import Callable, Optional, Union


logger = logging.getLogger(__name__)


def default_q_net_fn(env, **kwargs):
    """
    Returns a default Q value network.
    """
    del kwargs
    model_config = {
        "type": "MultiLayerPerceptron",
        "layer_sizes": (64, 64),
        "reshape": False,
    }
    model_config = size_model_config(env, **model_config)
    return model_factory(**model_config)


class DQNAgent(AgentWithSimplePolicy):
    """DQN Agent based on PyTorch.

    Notes
    -----
    Uses Q(lambda) for computing targets by default. To recover
    the standard DQN, set :code:`lambda_ = 0.0` and :code:`chunk_size = 1`.

    Parameters
    ----------
    env: :class:`~rlberry.types.Env`
        Environment, can be a tuple (constructor, kwargs)
    gamma: float, default = 0.99
        Discount factor.
    batch_size: int, default=32
        Batch size.
    chunk_size: int, default=8
        Length of sub-trajectories sampled from the replay buffer.
    lambda_: float, default=0.5
        Q(lambda) parameter.
    target_update_parameter : int or float
        If int: interval (in number total number of online updates) between updates of the target network.
        If float: soft update coefficient
    device: str
        Torch device, see :func:`~rlberry.utils.torch.choose_device`
    learning_rate : float, default = 1e-3
        Optimizer learning rate.
    loss_function: {"l1", "l2", "smooth_l1"}, default: "l2"
        Loss function used to compute Bellman error.
    epsilon_init: float, default = 1.0
        Initial epsilon value for epsilon-greedy exploration.
    epsilon_final: float, default = 0.1
        Final epsilon value for epsilon-greedy exploration.
    epsilon_decay_interval : int
        After :code:`epsilon_decay` timesteps, epsilon approaches :code:`epsilon_final`.
    optimizer_type : {"ADAM", "RMS_PROP"}
        Optimization algorithm.
    q_net_constructor : Callable
        Function/constructor that returns a torch module for the Q-network:
        :code:`qnet = q_net_constructor(env, **kwargs)`.

        Module (Q-network) requirements:

        * Input shape = (batch_dim, chunk_size, obs_dims)

        * Ouput shape = (batch_dim, chunk_size, number_of_actions)

    q_net_kwargs : optional, dict
        Parameters for q_net_constructor.
    use_double_dqn : bool, default = False
        If True, use Double DQN.
    use_prioritized_replay : bool, default = False
        If True, use Prioritized Experience Replay.
    train_interval: int
        Update the model every :code:`train_interval` steps.
        If -1, train only at the end of the episodes.
    gradient_steps: int
        How many gradient steps to do at each update.
        If -1, take the number of timesteps since last update.
    max_replay_size : int
        Maximum number of transitions in the replay buffer.
    learning_starts : int
        How many steps of the model to collect transitions for before learning starts
    eval_interval : int, default = None
        Interval (in number of transitions) between agent evaluations in fit().
        If None, never evaluate.
    """
<<<<<<< HEAD

    name = "DQN"

    def __init__(
        self,
        env,
        horizon=256,
        gamma=0.99,
        loss_function="l2",
        batch_size=100,
        device="cuda:best",
        target_update=1,
        learning_rate=0.001,
        epsilon_init=1.0,
        epsilon_final=0.1,
        epsilon_decay=5000,
        optimizer_type="ADAM",
        qvalue_net_fn=None,
        qvalue_net_kwargs=None,
        double=True,
        memory_capacity=10000,
        use_bonus=False,
        uncertainty_estimator_kwargs=None,
        prioritized_replay=True,
        update_frequency=1,
        **kwargs,
    ):
        # Wrap arguments and initialize base class
        memory_kwargs = {"capacity": memory_capacity, "n_steps": 1, "gamma": gamma}
        exploration_kwargs = {
            "method": "EpsilonGreedy",
            "temperature": epsilon_init,
            "final_temperature": epsilon_final,
            "tau": epsilon_decay,
        }
        AgentWithSimplePolicy.__init__(self, env, **kwargs)
        self.use_bonus = use_bonus
        if self.use_bonus:
            self.env = UncertaintyEstimatorWrapper(
                self.env, **uncertainty_estimator_kwargs
            )
        self.horizon = horizon
        self.exploration_kwargs = exploration_kwargs or {}
        self.memory_kwargs = memory_kwargs or {}
        self.batch_size = batch_size
        self.target_update = target_update
        self.double = double

        assert isinstance(
            env.action_space, spaces.Discrete
        ), "Only compatible with Discrete action spaces."

        self.prioritized_replay = prioritized_replay
        memory_class = (
            PrioritizedReplayMemory if prioritized_replay else TransitionReplayMemory
        )
        self.memory = memory_class(**self.memory_kwargs)
        self.exploration_policy = exploration_factory(
            self.env.action_space, **self.exploration_kwargs
        )
        self.training = True
        self.steps = 0
        self.episode = 0

        self.optimizer_kwargs = {"optimizer_type": optimizer_type, "lr": learning_rate}
        self.device = choose_device(device)
        self.loss_function = loss_function
        self.gamma = gamma

        qvalue_net_kwargs = qvalue_net_kwargs or {}
        qvalue_net_fn = (
            load(qvalue_net_fn)
            if isinstance(qvalue_net_fn, str)
            else qvalue_net_fn or default_qvalue_net_fn
        )
        self.value_net = qvalue_net_fn(self.env, **qvalue_net_kwargs)
        self.target_net = qvalue_net_fn(self.env, **qvalue_net_kwargs)

        self.target_net.load_state_dict(self.value_net.state_dict())
        self.target_net.eval()
        logger.info(
            "Number of trainable parameters: {}".format(
                trainable_parameters(self.value_net)
            )
        )
        self.value_net.to(self.device)
        self.target_net.to(self.device)
        self.loss_function = loss_function_factory(self.loss_function)
        self.optimizer = optimizer_factory(
            self.value_net.parameters(), **self.optimizer_kwargs
        )
        self.update_frequency = update_frequency
        self.steps = 0

    def fit(self, budget: int, **kwargs):
        del kwargs
        for self.episode in range(budget):
            if self.writer:
                state = self.env.reset()
                values = self.get_state_action_values(state)
                for i, value in enumerate(values):
                    self.writer.add_scalar(
                        f"agent/action_value_{i}", value, self.episode
                    )
            total_reward, total_bonus, total_success, length = self._run_episode()
            if self.episode % 20 == 0:
                logger.info(
                    f"Episode {self.episode + 1}/{budget}, total reward {total_reward}"
                )
            if self.writer:
                self.writer.add_scalar("episode_rewards", total_reward, self.episode)
                self.writer.add_scalar(
                    "episode/total_reward", total_reward, self.episode
                )
                self.writer.add_scalar("episode/total_bonus", total_bonus, self.episode)
                self.writer.add_scalar(
                    "episode/total_success", total_success, self.episode
                )
                self.writer.add_scalar("episode/length", length, self.episode)
                if self.use_bonus and (
                    isinstance(
                        self.env.uncertainty_estimator, OnlineDiscretizationCounter
                    )
                    or isinstance(self.env.uncertainty_estimator, DiscreteCounter)
                ):
                    n_visited_states = (
                        self.env.uncertainty_estimator.N_sa.sum(axis=1) > 0
                    ).sum()
                    self.writer.add_scalar(
                        "debug/n_visited_states", n_visited_states, self.episode
                    )

    def _run_episode(self):
        total_reward = total_bonus = total_success = time = 0
        state = self.env.reset()
        for time in range(self.horizon):
            self.exploration_policy.step_time()
            action = self.policy(state)
            next_state, reward, done, info = self.env.step(action)

            # bonus used only for logging, here
            bonus = 0.0
            if self.use_bonus:
                if info is not None and "exploration_bonus" in info:
                    bonus = info["exploration_bonus"]

            self.record(state, action, reward, next_state, done, info)
            state = next_state
            total_reward += reward
            total_bonus += bonus
            total_success += info.get("is_success", 0)
            if done:
                break
        return total_reward, total_bonus, total_success, time + 1
=======

    name = "DQN"

    def __init__(
        self,
        env: types.Env,
        gamma: float = 0.99,
        batch_size: int = 32,
        chunk_size: int = 8,
        lambda_: float = 0.5,
        target_update_parameter: Union[int, float] = 0.005,
        device: str = "cuda:best",
        learning_rate: float = 1e-3,
        epsilon_init: float = 1.0,
        epsilon_final: float = 0.1,
        epsilon_decay_interval: int = 20_000,
        loss_function: str = "l2",
        optimizer_type: str = "ADAM",
        q_net_constructor: Optional[Callable[..., torch.nn.Module]] = None,
        q_net_kwargs: Optional[dict] = None,
        use_double_dqn: bool = False,
        use_prioritized_replay: bool = False,
        train_interval: int = 10,
        gradient_steps: int = -1,
        max_replay_size: int = 200_000,
        learning_starts: int = 5_000,
        eval_interval: Optional[int] = None,
        **kwargs,
    ):
        # For all parameters, define self.param = param
        _, _, _, values = inspect.getargvalues(inspect.currentframe())
        values.pop("self")
        for arg, val in values.items():
            setattr(self, arg, val)
>>>>>>> 85176dea

        AgentWithSimplePolicy.__init__(self, env, **kwargs)
        env = self.env
        assert isinstance(env.observation_space, spaces.Box)
        assert isinstance(env.action_space, spaces.Discrete)

        # DQN parameters

        # Online and target Q networks, torch device
        self._device = choose_device(device)
        if isinstance(q_net_constructor, str):
            q_net_ctor = load(q_net_constructor)
        elif q_net_constructor is None:
            q_net_ctor = default_q_net_fn
        q_net_kwargs = q_net_kwargs or dict()
        self._qnet_online = q_net_ctor(env, **q_net_kwargs).to(self._device)
        self._qnet_target = q_net_ctor(env, **q_net_kwargs).to(self._device)

        # Optimizer and loss
        optimizer_kwargs = {"optimizer_type": optimizer_type, "lr": learning_rate}
        self._optimizer = optimizer_factory(
            self._qnet_online.parameters(), **optimizer_kwargs
        )
        self._loss_function = loss_function_factory(loss_function, reduction="none")

        # Training params
        self._train_interval = train_interval
        self._gradient_steps = gradient_steps
        self._learning_starts = learning_starts
        self._learning_starts = learning_starts
        self._eval_interval = eval_interval

        # Setup replay buffer
        if hasattr(self.env, "_max_episode_steps"):
            max_episode_steps = self.env._max_episode_steps
        else:
            max_episode_steps = np.inf
        self._max_episode_steps = max_episode_steps

        self._replay_buffer = replay.ReplayBuffer(
            max_replay_size=max_replay_size,
            rng=self.rng,
            max_episode_steps=self._max_episode_steps,
            enable_prioritized=use_prioritized_replay,
        )
        self._replay_buffer.setup_entry("observations", np.float32)
        self._replay_buffer.setup_entry("next_observations", np.float32)
        self._replay_buffer.setup_entry("actions", np.int32)
        self._replay_buffer.setup_entry("rewards", np.float32)
        self._replay_buffer.setup_entry("dones", bool)

        # Counters
        self._total_timesteps = 0
        self._total_episodes = 0
        self._total_updates = 0
        self._timesteps_since_last_update = 0

        # epsilon scheduling
        self._epsilon_schedule = polynomial_schedule(
            self.epsilon_init,
            self.epsilon_final,
            power=1.0,
            transition_steps=self.epsilon_decay_interval,
            transition_begin=0,
        )

    @property
    def total_timesteps(self):
        return self._total_timesteps

    def _must_update(self, is_end_of_episode):
        """Returns true if the model must be updated in the current timestep,
        and the number of gradient steps to take"""
        total_timesteps = self._total_timesteps
        n_gradient_steps = self._gradient_steps

        if total_timesteps < self._learning_starts:
            return False, -1

        if n_gradient_steps == -1:
            n_gradient_steps = self._timesteps_since_last_update

        run_update = False
        if self._train_interval == -1:
            run_update = is_end_of_episode
        else:
            run_update = total_timesteps % self._train_interval == 0
        return run_update, n_gradient_steps

    def _update(self, n_gradient_steps):
        """Update networks."""
        if self.use_prioritized_replay:
            sampling_mode = "prioritized"
        else:
            sampling_mode = "uniform"

        for _ in range(n_gradient_steps):
            # Sample a batch
            sampled = self._replay_buffer.sample(
                self.batch_size, self.chunk_size, sampling_mode=sampling_mode
            )
            if not sampled:
                return

            # Update counters
            self._timesteps_since_last_update = 0
            self._total_updates += 1

            batch = sampled.data
            batch_info = sampled.info
            assert batch["rewards"].shape == (self.batch_size, self.chunk_size)

            # Compute targets
            batch_observations = torch.FloatTensor(batch["observations"]).to(
                self._device
            )
            batch_next_observations = torch.FloatTensor(batch["next_observations"]).to(
                self._device
            )
            batch_actions = torch.LongTensor(batch["actions"]).to(self._device)

            target_q_values_tp1 = self._qnet_target(batch_next_observations).detach()
            # Check if double DQN
            if self.use_double_dqn:
                online_q_values_tp1 = self._qnet_online(
                    batch_next_observations
                ).detach()
                a_argmax = online_q_values_tp1.argmax(dim=-1).detach()
            else:
                a_argmax = target_q_values_tp1.argmax(dim=-1).detach()

            v_tp1 = (
                torch.gather(target_q_values_tp1, dim=-1, index=a_argmax[:, :, None])[
                    :, :, 0
                ]
                .cpu()
                .numpy()
            )

            batch_lambda_returns = lambda_returns(
                batch["rewards"],
                self.gamma * (1.0 - np.array(batch["dones"], dtype=np.float32)),
                v_tp1,
                np.array(self.lambda_, dtype=np.float32),
            )
            targets = torch.tensor(batch_lambda_returns).to(self._device)

            # Compute loss
            batch_q_values = self._qnet_online(batch_observations)
            batch_values = torch.gather(
                batch_q_values, dim=-1, index=batch_actions[:, :, None]
            )[
                :, :, 0
            ]  # shape (batch, chunk)

            assert batch_values.shape == targets.shape
            per_element_loss = self._loss_function(batch_values, targets)
            per_batch_element_loss = per_element_loss.mean(dim=1)
            weights = torch.FloatTensor(batch_info["weights"]).to(self._device)
            loss = torch.sum(per_batch_element_loss * weights) / torch.sum(weights)

            self._optimizer.zero_grad()
            loss.backward()
            self._optimizer.step()

<<<<<<< HEAD
        Parameters
        ----------
        batch
            batch of transitions
        target_state_action_value
            if provided, acts as a target (s,a)-value
            if not, it will be computed from batch and model
            (Double DQN target)

        Returns
        -------
        The residuals over the batch, and the computed target.
        """
        # Concatenate the batch elements
        state = torch.cat(tuple(torch.tensor([batch.state], dtype=torch.float))).to(
            self.device
        )
        action = torch.tensor(batch.action, dtype=torch.long).to(self.device)
        reward = torch.tensor(batch.reward, dtype=torch.float).to(self.device)
        if self.use_bonus:
            bonus = (
                self.env.bonus_batch(state, action).to(self.device)
                * self.exploration_policy.epsilon
            )
            if self.writer:
                self.writer.add_scalar(
                    "debug/minibatch_mean_bonus", bonus.mean().item(), self.episode
                )
                self.writer.add_scalar(
                    "debug/minibatch_mean_reward", reward.mean().item(), self.episode
                )
            reward += bonus
        next_state = torch.cat(
            tuple(torch.tensor([batch.next_state], dtype=torch.float))
        ).to(self.device)
        terminal = torch.tensor(batch.terminal, dtype=torch.bool).to(self.device)
        batch = Transition(state, action, reward, next_state, terminal, batch.info)

        # Compute Q(s_t, a) - the model computes Q(s_t), then we select the
        # columns of actions taken
        state_action_values = self.value_net(batch.state)
        state_action_values = state_action_values.gather(
            1, batch.action.unsqueeze(1)
        ).squeeze(1)

        with torch.no_grad():
            # Compute V(s_{t+1}) for all next states.
            next_state_values = torch.zeros(batch.reward.shape).to(self.device)
            if self.double:
                # Double Q-learning: pick best actions from policy network
                _, best_actions = self.value_net(batch.next_state).max(1)
                # Double Q-learning: estimate action values
                # from target network
                best_values = (
                    self.target_net(batch.next_state)
                    .gather(1, best_actions.unsqueeze(1))
                    .squeeze(1)
                )
            else:
                best_values, _ = self.target_net(batch.next_state).max(1)
            next_state_values[~batch.terminal] = best_values[~batch.terminal]
            # Compute the expected Q values
            target_state_action_value = batch.reward + self.gamma * next_state_values

        # Compute residuals
        residuals = self.loss_function(
            state_action_values, target_state_action_value, reduction="none"
        )
        return residuals, target_state_action_value

    def get_batch_state_values(self, states):
        """
        Get the state values of several states

        Parameters
        ----------
        states : array
            [s1; ...; sN] an array of states

        Returns
        -------
        values, actions:
            * [V1; ...; VN] the array of the state values for each state
            * [a1*; ...; aN*] the array of corresponding optimal action
            indexes for each state
        """
        values, actions = self.value_net(
            torch.tensor(states, dtype=torch.float).to(self.device)
        ).max(1)
        return values.data.cpu().numpy(), actions.data.cpu().numpy()

    def get_batch_state_action_values(self, states):
        """
        Get the state-action values of several states

        Parameters
        ----------
        states : array
            [s1; ...; sN] an array of states

        Returns
        -------
        values:[[Q11, ..., Q1n]; ...] the array of all action values
        for each state
        """
        return (
            self.value_net(torch.tensor(states, dtype=torch.float).to(self.device))
            .data.cpu()
            .numpy()
        )

    def get_state_value(self, state):
        """
        Parameters
        ----------
        state : object
            s, an environment state
        Returns
        -------
        V, its state-value
        """
        values, actions = self.get_batch_state_values([state])
        return values[0], actions[0]
=======
            if self.writer:
                self.writer.add_scalar(
                    "losses/q_loss", loss.item(), self._total_updates
                )

            # update priorities
            if self.use_prioritized_replay:
                new_priorities = per_element_loss.abs().detach().cpu().numpy() + 1e-6
                self._replay_buffer.update_priorities(
                    batch_info["indices"], new_priorities
                )

            # target update
            if self.target_update_parameter > 1:
                if self._total_updates % self.target_update_parameter == 0:
                    self._qnet_target.load_state_dict(self._qnet_online.state_dict())
            else:
                tau = self.target_update_parameter
                for param, target_param in zip(
                    self._qnet_online.parameters(), self._qnet_target.parameters()
                ):
                    target_param.data.copy_(
                        tau * param.data + (1 - tau) * target_param.data
                    )
>>>>>>> 85176dea

    def fit(self, budget: int, **kwargs):
        """
        Train the agent using the provided environment.

        Parameters
        ----------
        budget: int
            Number of timesteps to train the agent for.
            One step = one transition in the environment.
        """
        del kwargs
        timesteps_counter = 0
        episode_rewards = 0.0
        episode_timesteps = 0
        observation = self.env.reset()
        while timesteps_counter < budget:
            if self.total_timesteps < self._learning_starts:
                action = self.env.action_space.sample()
            else:
                self._timesteps_since_last_update += 1
                action = self._policy(observation, evaluation=False)
            next_obs, reward, done, _ = self.env.step(action)

            # store data
            episode_rewards += reward
            self._replay_buffer.append(
                {
                    "observations": observation,
                    "actions": action,
                    "rewards": reward,
                    "dones": done,
                    "next_observations": next_obs,
                }
            )

            # counters and next obs
            self._total_timesteps += 1
            timesteps_counter += 1
            episode_timesteps += 1
            observation = next_obs

            # update
            run_update, n_gradient_steps = self._must_update(done)
            if run_update:
                self._update(n_gradient_steps)

            # eval
            total_timesteps = self._total_timesteps
            if (
                self._eval_interval is not None
                and total_timesteps % self._eval_interval == 0
            ):
                eval_rewards = self.eval(
                    eval_horizon=self._max_episode_steps, gamma=1.0
                )
                if self.writer:
                    buffer_size = len(self._replay_buffer)
                    self.writer.add_scalar(
                        "eval_rewards", eval_rewards, total_timesteps
                    )
                    self.writer.add_scalar("buffer_size", buffer_size, total_timesteps)

            # check if episode ended
            if done:
                self._total_episodes += 1
                self._replay_buffer.end_episode()
                if self.writer:
                    self.writer.add_scalar(
                        "episode_rewards", episode_rewards, total_timesteps
                    )
                    self.writer.add_scalar(
                        "total_episodes", self._total_episodes, total_timesteps
                    )
                episode_rewards = 0.0
                episode_timesteps = 0
                observation = self.env.reset()

    def _policy(self, observation, evaluation=False):
        epsilon = self._epsilon_schedule(self.total_timesteps)
        if (not evaluation) and self.rng.uniform() < epsilon:
            if self.writer:
                self.writer.add_scalar("epsilon", epsilon, self.total_timesteps)
            return self.env.action_space.sample()
        else:
<<<<<<< HEAD
            self.seeder = Seeder(seed_seq)

        # Seed exploration policy
        self.exploration_policy.seed(self.seeder)

    def reset(self, **kwargs):
        self.episode = 0

    def action_distribution(self, state):
        values = self.get_state_action_values(state)
        self.exploration_policy.update(values)
        return self.exploration_policy.get_distribution()

    def set_time(self, time):
        self.exploration_policy.set_time(time)

    def eval_mode(self):
        self.training = False
        self.exploration_kwargs["method"] = "Greedy"
        self.exploration_policy = exploration_factory(
            self.env.action_space, **self.exploration_kwargs
        )

    def save(self, filename, **kwargs):
        state = {
            "state_dict": self.value_net.state_dict(),
            "optimizer": self.optimizer.state_dict(),
        }
        torch.save(state, filename)
        return filename

    def load(self, filename, **kwargs):
        checkpoint = torch.load(filename, map_location=self.device)
        self.value_net.load_state_dict(checkpoint["state_dict"])
        self.target_net.load_state_dict(checkpoint["state_dict"])
        self.optimizer.load_state_dict(checkpoint["optimizer"])
        return filename

    def initialize_model(self):
        self.value_net.reset()

    def set_writer(self, writer):
        self._writer = writer
        try:
            self.exploration_policy.set_writer(writer)
        except AttributeError:
            pass
        if self.writer:
            obs_shape = (
                self.env.observation_space.shape
                if isinstance(self.env.observation_space, spaces.Box)
                else self.env.observation_space.spaces[0].shape
            )
            model_input = torch.zeros(
                (1, *obs_shape), dtype=torch.float, device=self.device
            )
            self.writer.add_graph(self.value_net, input_to_model=(model_input,))
            self.writer.add_scalar(
                "agent/trainable_parameters", trainable_parameters(self.value_net), 0
            )

    #
    # For hyperparameter optimization
    #
    @classmethod
    def sample_parameters(cls, trial):
        batch_size = trial.suggest_categorical("batch_size", [32, 64, 128, 256, 512])
        gamma = trial.suggest_categorical("gamma", [0.95, 0.99])
        learning_rate = trial.suggest_loguniform("learning_rate", 1e-5, 1)

        target_update = trial.suggest_categorical("target_update", [1, 250, 500, 1000])

        epsilon_final = trial.suggest_loguniform("epsilon_final", 1e-2, 1e-1)

        epsilon_decay = trial.suggest_categorical("target_update", [1000, 5000, 10000])

        return {
            "batch_size": batch_size,
            "gamma": gamma,
            "learning_rate": learning_rate,
            "target_update": target_update,
            "epsilon_final": epsilon_final,
            "epsilon_decay": epsilon_decay,
        }
=======
            with torch.no_grad():
                observation = (
                    torch.FloatTensor(observation).to(self._device).unsqueeze(0)
                )
                qvals_tensor = self._qnet_online(observation)[0]
                action = qvals_tensor.argmax().item()
                return action

    def policy(self, observation):
        return self._policy(observation, evaluation=True)
>>>>>>> 85176dea
<|MERGE_RESOLUTION|>--- conflicted
+++ resolved
@@ -6,28 +6,6 @@
 from gym import spaces
 from rlberry import types
 from rlberry.agents import AgentWithSimplePolicy
-<<<<<<< HEAD
-from rlberry.agents.utils.memories import (
-    Transition,
-    PrioritizedReplayMemory,
-    TransitionReplayMemory,
-)
-from rlberry.exploration_tools.discrete_counter import DiscreteCounter
-from rlberry.exploration_tools.online_discretization_counter import (
-    OnlineDiscretizationCounter,
-)
-from rlberry.wrappers.uncertainty_estimator_wrapper import UncertaintyEstimatorWrapper
-from rlberry.agents.torch.dqn.exploration import exploration_factory
-from rlberry.agents.torch.utils.training import (
-    loss_function_factory,
-    model_factory,
-    size_model_config,
-    trainable_parameters,
-    optimizer_factory,
-)
-from rlberry.seeding import Seeder
-from rlberry.utils.factory import load
-=======
 from rlberry.agents.torch.utils.training import (
     loss_function_factory,
     model_factory,
@@ -36,7 +14,6 @@
 )
 from rlberry.agents.torch.dqn.dqn_utils import polynomial_schedule, lambda_returns
 from rlberry.agents.utils import replay
->>>>>>> 85176dea
 from rlberry.utils.torch import choose_device
 from rlberry.utils.factory import load
 from typing import Callable, Optional, Union
@@ -126,162 +103,6 @@
         Interval (in number of transitions) between agent evaluations in fit().
         If None, never evaluate.
     """
-<<<<<<< HEAD
-
-    name = "DQN"
-
-    def __init__(
-        self,
-        env,
-        horizon=256,
-        gamma=0.99,
-        loss_function="l2",
-        batch_size=100,
-        device="cuda:best",
-        target_update=1,
-        learning_rate=0.001,
-        epsilon_init=1.0,
-        epsilon_final=0.1,
-        epsilon_decay=5000,
-        optimizer_type="ADAM",
-        qvalue_net_fn=None,
-        qvalue_net_kwargs=None,
-        double=True,
-        memory_capacity=10000,
-        use_bonus=False,
-        uncertainty_estimator_kwargs=None,
-        prioritized_replay=True,
-        update_frequency=1,
-        **kwargs,
-    ):
-        # Wrap arguments and initialize base class
-        memory_kwargs = {"capacity": memory_capacity, "n_steps": 1, "gamma": gamma}
-        exploration_kwargs = {
-            "method": "EpsilonGreedy",
-            "temperature": epsilon_init,
-            "final_temperature": epsilon_final,
-            "tau": epsilon_decay,
-        }
-        AgentWithSimplePolicy.__init__(self, env, **kwargs)
-        self.use_bonus = use_bonus
-        if self.use_bonus:
-            self.env = UncertaintyEstimatorWrapper(
-                self.env, **uncertainty_estimator_kwargs
-            )
-        self.horizon = horizon
-        self.exploration_kwargs = exploration_kwargs or {}
-        self.memory_kwargs = memory_kwargs or {}
-        self.batch_size = batch_size
-        self.target_update = target_update
-        self.double = double
-
-        assert isinstance(
-            env.action_space, spaces.Discrete
-        ), "Only compatible with Discrete action spaces."
-
-        self.prioritized_replay = prioritized_replay
-        memory_class = (
-            PrioritizedReplayMemory if prioritized_replay else TransitionReplayMemory
-        )
-        self.memory = memory_class(**self.memory_kwargs)
-        self.exploration_policy = exploration_factory(
-            self.env.action_space, **self.exploration_kwargs
-        )
-        self.training = True
-        self.steps = 0
-        self.episode = 0
-
-        self.optimizer_kwargs = {"optimizer_type": optimizer_type, "lr": learning_rate}
-        self.device = choose_device(device)
-        self.loss_function = loss_function
-        self.gamma = gamma
-
-        qvalue_net_kwargs = qvalue_net_kwargs or {}
-        qvalue_net_fn = (
-            load(qvalue_net_fn)
-            if isinstance(qvalue_net_fn, str)
-            else qvalue_net_fn or default_qvalue_net_fn
-        )
-        self.value_net = qvalue_net_fn(self.env, **qvalue_net_kwargs)
-        self.target_net = qvalue_net_fn(self.env, **qvalue_net_kwargs)
-
-        self.target_net.load_state_dict(self.value_net.state_dict())
-        self.target_net.eval()
-        logger.info(
-            "Number of trainable parameters: {}".format(
-                trainable_parameters(self.value_net)
-            )
-        )
-        self.value_net.to(self.device)
-        self.target_net.to(self.device)
-        self.loss_function = loss_function_factory(self.loss_function)
-        self.optimizer = optimizer_factory(
-            self.value_net.parameters(), **self.optimizer_kwargs
-        )
-        self.update_frequency = update_frequency
-        self.steps = 0
-
-    def fit(self, budget: int, **kwargs):
-        del kwargs
-        for self.episode in range(budget):
-            if self.writer:
-                state = self.env.reset()
-                values = self.get_state_action_values(state)
-                for i, value in enumerate(values):
-                    self.writer.add_scalar(
-                        f"agent/action_value_{i}", value, self.episode
-                    )
-            total_reward, total_bonus, total_success, length = self._run_episode()
-            if self.episode % 20 == 0:
-                logger.info(
-                    f"Episode {self.episode + 1}/{budget}, total reward {total_reward}"
-                )
-            if self.writer:
-                self.writer.add_scalar("episode_rewards", total_reward, self.episode)
-                self.writer.add_scalar(
-                    "episode/total_reward", total_reward, self.episode
-                )
-                self.writer.add_scalar("episode/total_bonus", total_bonus, self.episode)
-                self.writer.add_scalar(
-                    "episode/total_success", total_success, self.episode
-                )
-                self.writer.add_scalar("episode/length", length, self.episode)
-                if self.use_bonus and (
-                    isinstance(
-                        self.env.uncertainty_estimator, OnlineDiscretizationCounter
-                    )
-                    or isinstance(self.env.uncertainty_estimator, DiscreteCounter)
-                ):
-                    n_visited_states = (
-                        self.env.uncertainty_estimator.N_sa.sum(axis=1) > 0
-                    ).sum()
-                    self.writer.add_scalar(
-                        "debug/n_visited_states", n_visited_states, self.episode
-                    )
-
-    def _run_episode(self):
-        total_reward = total_bonus = total_success = time = 0
-        state = self.env.reset()
-        for time in range(self.horizon):
-            self.exploration_policy.step_time()
-            action = self.policy(state)
-            next_state, reward, done, info = self.env.step(action)
-
-            # bonus used only for logging, here
-            bonus = 0.0
-            if self.use_bonus:
-                if info is not None and "exploration_bonus" in info:
-                    bonus = info["exploration_bonus"]
-
-            self.record(state, action, reward, next_state, done, info)
-            state = next_state
-            total_reward += reward
-            total_bonus += bonus
-            total_success += info.get("is_success", 0)
-            if done:
-                break
-        return total_reward, total_bonus, total_success, time + 1
-=======
 
     name = "DQN"
 
@@ -316,7 +137,6 @@
         values.pop("self")
         for arg, val in values.items():
             setattr(self, arg, val)
->>>>>>> 85176dea
 
         AgentWithSimplePolicy.__init__(self, env, **kwargs)
         env = self.env
@@ -482,131 +302,6 @@
             loss.backward()
             self._optimizer.step()
 
-<<<<<<< HEAD
-        Parameters
-        ----------
-        batch
-            batch of transitions
-        target_state_action_value
-            if provided, acts as a target (s,a)-value
-            if not, it will be computed from batch and model
-            (Double DQN target)
-
-        Returns
-        -------
-        The residuals over the batch, and the computed target.
-        """
-        # Concatenate the batch elements
-        state = torch.cat(tuple(torch.tensor([batch.state], dtype=torch.float))).to(
-            self.device
-        )
-        action = torch.tensor(batch.action, dtype=torch.long).to(self.device)
-        reward = torch.tensor(batch.reward, dtype=torch.float).to(self.device)
-        if self.use_bonus:
-            bonus = (
-                self.env.bonus_batch(state, action).to(self.device)
-                * self.exploration_policy.epsilon
-            )
-            if self.writer:
-                self.writer.add_scalar(
-                    "debug/minibatch_mean_bonus", bonus.mean().item(), self.episode
-                )
-                self.writer.add_scalar(
-                    "debug/minibatch_mean_reward", reward.mean().item(), self.episode
-                )
-            reward += bonus
-        next_state = torch.cat(
-            tuple(torch.tensor([batch.next_state], dtype=torch.float))
-        ).to(self.device)
-        terminal = torch.tensor(batch.terminal, dtype=torch.bool).to(self.device)
-        batch = Transition(state, action, reward, next_state, terminal, batch.info)
-
-        # Compute Q(s_t, a) - the model computes Q(s_t), then we select the
-        # columns of actions taken
-        state_action_values = self.value_net(batch.state)
-        state_action_values = state_action_values.gather(
-            1, batch.action.unsqueeze(1)
-        ).squeeze(1)
-
-        with torch.no_grad():
-            # Compute V(s_{t+1}) for all next states.
-            next_state_values = torch.zeros(batch.reward.shape).to(self.device)
-            if self.double:
-                # Double Q-learning: pick best actions from policy network
-                _, best_actions = self.value_net(batch.next_state).max(1)
-                # Double Q-learning: estimate action values
-                # from target network
-                best_values = (
-                    self.target_net(batch.next_state)
-                    .gather(1, best_actions.unsqueeze(1))
-                    .squeeze(1)
-                )
-            else:
-                best_values, _ = self.target_net(batch.next_state).max(1)
-            next_state_values[~batch.terminal] = best_values[~batch.terminal]
-            # Compute the expected Q values
-            target_state_action_value = batch.reward + self.gamma * next_state_values
-
-        # Compute residuals
-        residuals = self.loss_function(
-            state_action_values, target_state_action_value, reduction="none"
-        )
-        return residuals, target_state_action_value
-
-    def get_batch_state_values(self, states):
-        """
-        Get the state values of several states
-
-        Parameters
-        ----------
-        states : array
-            [s1; ...; sN] an array of states
-
-        Returns
-        -------
-        values, actions:
-            * [V1; ...; VN] the array of the state values for each state
-            * [a1*; ...; aN*] the array of corresponding optimal action
-            indexes for each state
-        """
-        values, actions = self.value_net(
-            torch.tensor(states, dtype=torch.float).to(self.device)
-        ).max(1)
-        return values.data.cpu().numpy(), actions.data.cpu().numpy()
-
-    def get_batch_state_action_values(self, states):
-        """
-        Get the state-action values of several states
-
-        Parameters
-        ----------
-        states : array
-            [s1; ...; sN] an array of states
-
-        Returns
-        -------
-        values:[[Q11, ..., Q1n]; ...] the array of all action values
-        for each state
-        """
-        return (
-            self.value_net(torch.tensor(states, dtype=torch.float).to(self.device))
-            .data.cpu()
-            .numpy()
-        )
-
-    def get_state_value(self, state):
-        """
-        Parameters
-        ----------
-        state : object
-            s, an environment state
-        Returns
-        -------
-        V, its state-value
-        """
-        values, actions = self.get_batch_state_values([state])
-        return values[0], actions[0]
-=======
             if self.writer:
                 self.writer.add_scalar(
                     "losses/q_loss", loss.item(), self._total_updates
@@ -631,7 +326,6 @@
                     target_param.data.copy_(
                         tau * param.data + (1 - tau) * target_param.data
                     )
->>>>>>> 85176dea
 
     def fit(self, budget: int, **kwargs):
         """
@@ -717,92 +411,6 @@
                 self.writer.add_scalar("epsilon", epsilon, self.total_timesteps)
             return self.env.action_space.sample()
         else:
-<<<<<<< HEAD
-            self.seeder = Seeder(seed_seq)
-
-        # Seed exploration policy
-        self.exploration_policy.seed(self.seeder)
-
-    def reset(self, **kwargs):
-        self.episode = 0
-
-    def action_distribution(self, state):
-        values = self.get_state_action_values(state)
-        self.exploration_policy.update(values)
-        return self.exploration_policy.get_distribution()
-
-    def set_time(self, time):
-        self.exploration_policy.set_time(time)
-
-    def eval_mode(self):
-        self.training = False
-        self.exploration_kwargs["method"] = "Greedy"
-        self.exploration_policy = exploration_factory(
-            self.env.action_space, **self.exploration_kwargs
-        )
-
-    def save(self, filename, **kwargs):
-        state = {
-            "state_dict": self.value_net.state_dict(),
-            "optimizer": self.optimizer.state_dict(),
-        }
-        torch.save(state, filename)
-        return filename
-
-    def load(self, filename, **kwargs):
-        checkpoint = torch.load(filename, map_location=self.device)
-        self.value_net.load_state_dict(checkpoint["state_dict"])
-        self.target_net.load_state_dict(checkpoint["state_dict"])
-        self.optimizer.load_state_dict(checkpoint["optimizer"])
-        return filename
-
-    def initialize_model(self):
-        self.value_net.reset()
-
-    def set_writer(self, writer):
-        self._writer = writer
-        try:
-            self.exploration_policy.set_writer(writer)
-        except AttributeError:
-            pass
-        if self.writer:
-            obs_shape = (
-                self.env.observation_space.shape
-                if isinstance(self.env.observation_space, spaces.Box)
-                else self.env.observation_space.spaces[0].shape
-            )
-            model_input = torch.zeros(
-                (1, *obs_shape), dtype=torch.float, device=self.device
-            )
-            self.writer.add_graph(self.value_net, input_to_model=(model_input,))
-            self.writer.add_scalar(
-                "agent/trainable_parameters", trainable_parameters(self.value_net), 0
-            )
-
-    #
-    # For hyperparameter optimization
-    #
-    @classmethod
-    def sample_parameters(cls, trial):
-        batch_size = trial.suggest_categorical("batch_size", [32, 64, 128, 256, 512])
-        gamma = trial.suggest_categorical("gamma", [0.95, 0.99])
-        learning_rate = trial.suggest_loguniform("learning_rate", 1e-5, 1)
-
-        target_update = trial.suggest_categorical("target_update", [1, 250, 500, 1000])
-
-        epsilon_final = trial.suggest_loguniform("epsilon_final", 1e-2, 1e-1)
-
-        epsilon_decay = trial.suggest_categorical("target_update", [1000, 5000, 10000])
-
-        return {
-            "batch_size": batch_size,
-            "gamma": gamma,
-            "learning_rate": learning_rate,
-            "target_update": target_update,
-            "epsilon_final": epsilon_final,
-            "epsilon_decay": epsilon_decay,
-        }
-=======
             with torch.no_grad():
                 observation = (
                     torch.FloatTensor(observation).to(self._device).unsqueeze(0)
@@ -812,5 +420,4 @@
                 return action
 
     def policy(self, observation):
-        return self._policy(observation, evaluation=True)
->>>>>>> 85176dea
+        return self._policy(observation, evaluation=True)