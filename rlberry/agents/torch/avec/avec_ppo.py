--- conflicted
+++ resolved
@@ -116,14 +116,11 @@
         device="cuda:best",
         **kwargs
     ):
-<<<<<<< HEAD
-=======
         # For all parameters, define self.param = param
         _, _, _, values = inspect.getargvalues(inspect.currentframe())
         values.pop("self")
         for arg, val in values.items():
             setattr(self, arg, val)
->>>>>>> 85176dea
 
         AgentWithSimplePolicy.__init__(self, env, **kwargs)
 
@@ -133,18 +130,6 @@
                 self.env, **uncertainty_estimator_kwargs
             )
 
-<<<<<<< HEAD
-        self.learning_rate = learning_rate
-        self.gamma = gamma
-        self.entr_coef = entr_coef
-        self.vf_coef = vf_coef
-        self.avec_coef = avec_coef
-        self.eps_clip = eps_clip
-        self.k_epochs = k_epochs
-        self.horizon = horizon
-        self.batch_size = batch_size
-=======
->>>>>>> 85176dea
         self.device = choose_device(device)
 
         self.policy_net_kwargs = policy_net_kwargs or {}
