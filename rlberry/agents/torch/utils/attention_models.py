--- conflicted
+++ resolved
@@ -116,11 +116,8 @@
 
 
 class EgoAttentionNetwork(BaseModule):
-<<<<<<< HEAD
-=======
     """Ego-attention network (experimental)."""
 
->>>>>>> 85176dea
     def __init__(
         self,
         in_size=None,
