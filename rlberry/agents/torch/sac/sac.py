--- conflicted
+++ resolved
@@ -234,11 +234,8 @@
             # update state
             state = next_state
 
-<<<<<<< HEAD
+
             if i == self.horizon - 1:
-=======
-            if i == self.horizon-1:
->>>>>>> fac9e8c0
                 self.memory.is_terminals[-1] = True
 
         # update
