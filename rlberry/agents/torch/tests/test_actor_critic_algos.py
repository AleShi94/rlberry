from rlberry.agents.torch import A2CAgent
from rlberry.agents.torch import PPOAgent
from rlberry.agents.torch import AVECPPOAgent
from rlberry.envs.benchmarks.ball_exploration.ball2d import get_benchmark_env
from rlberry.exploration_tools.discrete_counter import DiscreteCounter


def test_a2c_agent():
    env = get_benchmark_env(level=1)
    n_episodes = 5
    horizon = 30

    def uncertainty_estimator_fn(observation_space, action_space):
        counter = DiscreteCounter(observation_space, action_space, n_bins_obs=20)
        return counter

    agent = A2CAgent(
        env,
        horizon=horizon,
        gamma=0.99,
        learning_rate=0.001,
<<<<<<< HEAD
        k_epochs=4,
=======
>>>>>>> 85176dea
        use_bonus=True,
        uncertainty_estimator_kwargs=dict(
            uncertainty_estimator_fn=uncertainty_estimator_fn, bonus_scale_factor=1.0
        ),
    )
    agent.fit(budget=n_episodes)
    agent.policy(env.observation_space.sample())


def test_a2c_agent_partial_fit():
    env = get_benchmark_env(level=1)
    n_episodes = 10
    horizon = 30

    agent = A2CAgent(
        env,
        horizon=horizon,
        gamma=0.99,
        learning_rate=0.001,
<<<<<<< HEAD
        k_epochs=4,
=======
>>>>>>> 85176dea
        use_bonus=False,
    )

    agent.fit(budget=n_episodes // 2)
    agent.policy(env.observation_space.sample())
    assert agent.episode == 5
    agent.fit(budget=n_episodes // 2)
    assert agent.episode == 10
    agent.policy(env.observation_space.sample())


def test_ppo_agent():
    env = get_benchmark_env(level=1)
    n_episodes = 5
    horizon = 30

    def uncertainty_estimator_fn(observation_space, action_space):
        counter = DiscreteCounter(observation_space, action_space, n_bins_obs=20)
        return counter

    agent = PPOAgent(
        env,
        horizon=horizon,
        gamma=0.99,
        learning_rate=0.001,
        eps_clip=0.2,
        k_epochs=4,
        use_bonus=True,
        uncertainty_estimator_kwargs=dict(
            uncertainty_estimator_fn=uncertainty_estimator_fn, bonus_scale_factor=1
        ),
    )
    agent.fit(budget=n_episodes)
    agent.policy(env.observation_space.sample())


def test_ppo_agent_partial_fit():
    env = get_benchmark_env(level=1)
    n_episodes = 10
    horizon = 30

    agent = PPOAgent(
        env,
        horizon=horizon,
        gamma=0.99,
        learning_rate=0.001,
        eps_clip=0.2,
        k_epochs=4,
        use_bonus=False,
    )

    agent.fit(budget=n_episodes // 2)
    agent.policy(env.observation_space.sample())
    assert agent.episode == 5
    agent.fit(budget=n_episodes // 2)
    assert agent.episode == 10
    agent.policy(env.observation_space.sample())


def test_avec_ppo_agent():
    env = get_benchmark_env(level=1)
    n_episodes = 5
    horizon = 30

    #
    def uncertainty_estimator_fn(observation_space, action_space):
        counter = DiscreteCounter(observation_space, action_space, n_bins_obs=20)
        return counter

    agent = AVECPPOAgent(
        env,
        horizon=horizon,
        gamma=0.99,
        learning_rate=0.001,
        eps_clip=0.2,
        k_epochs=4,
        batch_size=1,
        use_bonus=True,
        uncertainty_estimator_kwargs=dict(
            uncertainty_estimator_fn=uncertainty_estimator_fn, bonus_scale_factor=1.0
        ),
    )
    agent.fit(budget=n_episodes // 2)
    agent.policy(env.observation_space.sample())


def test_avec_ppo_agent_partial_fit():
    env = get_benchmark_env(level=1)
    n_episodes = 10
    horizon = 30

    agent = AVECPPOAgent(
        env,
        horizon=horizon,
        gamma=0.99,
        learning_rate=0.001,
        eps_clip=0.2,
        k_epochs=4,
        batch_size=1,
        use_bonus=False,
    )

    agent.fit(budget=n_episodes // 2)
    agent.policy(env.observation_space.sample())
    assert agent.episode == 5
    agent.fit(budget=n_episodes // 2)
    assert agent.episode == 10
    agent.policy(env.observation_space.sample())<|MERGE_RESOLUTION|>--- conflicted
+++ resolved
@@ -19,10 +19,6 @@
         horizon=horizon,
         gamma=0.99,
         learning_rate=0.001,
-<<<<<<< HEAD
-        k_epochs=4,
-=======
->>>>>>> 85176dea
         use_bonus=True,
         uncertainty_estimator_kwargs=dict(
             uncertainty_estimator_fn=uncertainty_estimator_fn, bonus_scale_factor=1.0
@@ -42,10 +38,6 @@
         horizon=horizon,
         gamma=0.99,
         learning_rate=0.001,
-<<<<<<< HEAD
-        k_epochs=4,
-=======
->>>>>>> 85176dea
         use_bonus=False,
     )
 
