--- conflicted
+++ resolved
@@ -1,67 +1,6 @@
 import pytest
 from rlberry.envs import gym_make
 from rlberry.agents.torch.dqn import DQNAgent
-<<<<<<< HEAD
-from rlberry.exploration_tools.online_discretization_counter import (
-    OnlineDiscretizationCounter,
-)
-from rlberry.exploration_tools.torch.rnd import RandomNetworkDistillation
-from rlberry.seeding import Seeder
-import numpy as np
-
-
-def test_dqn_agent():
-    env = gym_make("MountainCar-v0")
-
-    def uncertainty_estimator_fn(observation_space, action_space):
-        counter = OnlineDiscretizationCounter(
-            observation_space, action_space, min_dist=0.25
-        )
-        return counter
-
-    agent = DQNAgent(
-        env,
-        use_bonus=True,
-        uncertainty_estimator_kwargs=dict(
-            uncertainty_estimator_fn=uncertainty_estimator_fn, bonus_scale_factor=1.0
-        ),
-    )
-    agent.fit(budget=5)
-    agent.policy(env.observation_space.sample())
-
-    # test seeding of exploration policy
-    agent2 = DQNAgent(
-        env,
-        use_bonus=True,
-        uncertainty_estimator_kwargs=dict(
-            uncertainty_estimator_fn=uncertainty_estimator_fn, bonus_scale_factor=1.0
-        ),
-    )
-    agent.reseed(Seeder(123))
-    agent2.reseed(Seeder(123))
-
-    n1 = agent.exploration_policy.np_random.integers(2 ** 32, size=2)
-    n2 = agent2.exploration_policy.np_random.integers(2 ** 32, size=2)
-    assert np.array_equal(n1, n2)
-
-
-def test_dqn_agent_rnd():
-    env = gym_make("CartPole-v0")
-
-    def uncertainty_estimator_fn(observation_space, action_space):
-        counter = RandomNetworkDistillation(observation_space, action_space)
-        return counter
-
-    agent = DQNAgent(
-        env,
-        use_bonus=True,
-        uncertainty_estimator_kwargs=dict(
-            uncertainty_estimator_fn=uncertainty_estimator_fn, bonus_scale_factor=1.0
-        ),
-    )
-    agent.fit(budget=5)
-    agent.policy(env.observation_space.sample())
-=======
 
 
 @pytest.mark.parametrize(
@@ -78,5 +17,4 @@
         use_double_dqn=use_double_dqn,
         use_prioritized_replay=use_prioritized_replay,
     )
-    agent.fit(budget=500)
->>>>>>> 85176dea
+    agent.fit(budget=500)