import logging
import matplotlib.pyplot as plt
import numpy as np
import pandas as pd
import seaborn as sns
from pathlib import Path
from datetime import datetime
import pickle
from rlberry.manager import AgentManager


logger = logging.getLogger(__name__)


def evaluate_agents(
    agent_manager_list,
    n_simulations=5,
    fignum=None,
    show=True,
    plot=True,
    sns_kwargs=None,
):
    """
    Evaluate and compare each of the agents in agent_manager_list.

    Parameters
    ----------
    agent_manager_list : list of AgentManager objects.
    n_simulations: int
        Number of calls to the eval() method of each AgentManager instance.
    fignum: string or int
        Identifier of plot figure.
    show: bool
        If true, calls plt.show().
    plot: bool
        If false, do not plot.
    sns_kwargs:
        Extra parameters for sns.boxplot

    Returns
    -------
    dataframe with the evaluation results.
    """
    sns_kwargs = sns_kwargs or {}

    #
    # evaluation
    #

    eval_outputs = []
    for agent_manager in agent_manager_list:
        logger.info(f"Evaluating {agent_manager.agent_name}...")
        outputs = agent_manager.eval_agents(n_simulations)
        if len(outputs) > 0:
            eval_outputs.append(outputs)

    if len(eval_outputs) == 0:
        logger.error(
            "[evaluate_agents]: No evaluation data. Make sure AgentManager.fit() has been called."
        )
        return

    #
    # plot
    #

    # build unique agent IDs (in case there are two agents with the same ID)
    unique_ids = []
    id_count = {}
    for agent_manager in agent_manager_list:
        name = agent_manager.agent_name
        if name not in id_count:
            id_count[name] = 1
        else:
            id_count[name] += 1

        unique_ids.append(name + "*" * (id_count[name] - 1))

    # convert output to DataFrame
    data = {}
    for agent_id, out in zip(unique_ids, eval_outputs):
        data[agent_id] = out
    output = pd.DataFrame(data)

    # plot
    if plot:
        plt.figure(fignum)
        with sns.axes_style("whitegrid"):
            ax = sns.boxplot(data=output, **sns_kwargs)
            ax.set_xlabel("agent")
            ax.set_ylabel("evaluation output")
            if show:
                plt.show()

    return output


<<<<<<< HEAD
def plot_writer_data(
    agent_manager,
    tag,
    xtag=None,
    fignum=None,
    show=True,
    preprocess_func=None,
    title=None,
=======
def read_writer_data(data_source, tag, preprocess_func=None):
    """
    Given a list of AgentManager or a folder, read data (corresponding to info) obtained in each episode.
    The dictionary returned by agents' .fit() method must contain a key equal to `info`.

    Parameters
    ----------
    data_source : :class:`~rlberry.manager.AgentManager`, or list of :class:`~rlberry.manager.AgentManager` or str or list of str
        - If AgentManager or list of AgentManager, load data from it (the agents must be fitted).

        - If str, the string must be the string path of a directory,  each
        subdirectory of this directory must contain pickle files.
        Load the data from the directory of the latest experiment in date.
        This str should be equal to the value of the `output_dir` parameter in
            :class:`~rlberry.manager.AgentManager`.

        - If list of str, each string must be a directory containing pickle files.
            Load the data from these pickle files.

        Note: the agent's save function must save its writer at the key `_writer`.
        This is the default for rlberry agents.

    tag :  str or list of str
        Tag of data that we want to preprocess.

    preprocess_func: Callable or None or list of Callable or None
        Function to apply to 'tag' column before returning data.
        For instance, if tag=episode_rewards,setting preprocess_func=np.cumsum
        will return cumulative rewards
        If None, do not preprocess.
        If tag is a list, preprocess_func must be None or a list of Callable or
        None that matches the length of tag.


    Returns
    -------
    Pandas DataFrame with data from writers.
    """
    input_dir = None

    if not isinstance(data_source, list):
        if isinstance(data_source, AgentManager):
            data_source = [data_source]
        else:
            take_last_date = True
    else:
        if not isinstance(data_source[0], AgentManager):
            take_last_date = False
            for dir in data_source:
                files = list(Path(dir).iterdir())
                if len(files) == 0:
                    raise RuntimeError(
                        "One of the files in data_source does not contain pickle files"
                    )

    if isinstance(data_source[0], AgentManager):
        agent_manager_list = data_source
    else:
        input_dir = data_source

    if isinstance(tag, str):
        tags = [tag]
        preprocess_funcs = [preprocess_func or (lambda x: x)]
    else:
        tags = tag
        if preprocess_func is None:
            preprocess_funcs = [lambda x: x for _ in range(len(tags))]
        else:
            assert len(preprocess_func) == len(tags)
            preprocess_funcs = preprocess_func

    writer_datas = []
    if input_dir is not None:
        if take_last_date:
            subdirs = list((Path(input_dir) / "manager_data").iterdir())
            agent_name_list = [str(p.stem).split("_")[0] for p in subdirs]
            for name in agent_name_list:
                filename, dir_name = _get_last_xp(input_dir, name)
                writer_datas.append(_load_data(filename, dir_name))
        else:
            agent_name_list = [str(Path(p).stem).split("_")[0] for p in input_dir]
            agent_dirs = [str(Path(p).parent).split("_")[0] for p in input_dir]

            for id_f, filename in enumerate(input_dir):
                writer_datas.append(_load_data(filename, agent_dirs[id_f]))
    else:
        for manager in agent_manager_list:
            # Important: since manager can be a RemoteAgentManager,
            # it is important to avoid repeated accesses to its methods and properties.
            # That is why writer_data is taken from the manager instance only in
            # the line below.
            writer_datas.append(manager.get_writer_data())
        agent_name_list = [manager.agent_name for manager in agent_manager_list]
    # preprocess agent stats
    data_list = []

    for id_agent, agent_name in enumerate(agent_name_list):
        writer_data = writer_datas[id_agent]
        if writer_data is not None:
            for idx in writer_data:
                for id_tag, tag in enumerate(tags):
                    df = writer_data[idx]
                    processed_df = pd.DataFrame(df[df["tag"] == tag])
                    processed_df["value"] = preprocess_funcs[id_tag](
                        processed_df["value"].values
                    )
                    # update name according to AgentManager name and
                    # n_simulation
                    processed_df["name"] = agent_name
                    processed_df["n_simu"] = idx
                    # add column
                    data_list.append(processed_df)
    all_writer_data = pd.concat(data_list, ignore_index=True)
    return all_writer_data


def _get_last_xp(input_dir, name):

    dir_name = Path(input_dir) / "manager_data"

    # list all of the experiments for this particular agent
    agent_xp = list(dir_name.glob(name + "*"))

    # get the times at which the experiment have been made
    times = [str(p).split("_")[-2] for p in agent_xp]
    days = [str(p).split("_")[-3] for p in agent_xp]
    hashs = [str(p).split("_")[-1] for p in agent_xp]
    datetimes = [
        datetime.strptime(days[i] + "_" + times[i], "%Y-%m-%d_%H-%M-%S")
        for i in range(len(days))
    ]

    if len(datetimes) == 0:
        raise ValueError(
            "input dir not found, verify that the agent are trained "
            'and that AgentManager.outdir_id_style="timestamp"'
        )

    # get the date of last experiment
    max_date = np.max(datetimes)
    id_max = np.argmax(datetimes)
    hash = hashs[id_max]
    agent_folder = (
        name + "_" + datetime.strftime(max_date, "%Y-%m-%d_%H-%M-%S") + "_" + hash
    )
    return agent_folder, dir_name


def _load_data(agent_folder, dir_name):
    writer_data = {}

    agent_dir = Path(dir_name) / agent_folder
    # list all the fits of this experiment
    exp_files = (agent_dir / Path("agent_handlers")).iterdir()
    nfit = len(list(exp_files))
    if nfit == 0:
        raise ValueError("Folders do not contain pickle files")

    for ii in range(nfit):
        # For each fit, load the writer data
        handler_name = agent_dir / Path(f"agent_handlers/idx_{ii}.pickle")
        with handler_name.open("rb") as ff:
            tmp_dict = pickle.load(ff)
            writer_data[str(ii)] = tmp_dict.get("_writer").data
    return writer_data


def plot_writer_data(
    data_source,
    tag,
    xtag=None,
    ax=None,
    show=True,
    preprocess_func=None,
    title=None,
    savefig_fname=None,
>>>>>>> 85176dea
    sns_kwargs=None,
):
    """
    Given a list of AgentManager or a folder, plot data (corresponding to info) obtained in each episode.
    The dictionary returned by agents' .fit() method must contain a key equal to `info`.

    Parameters
    ----------
    data_source : :class:`~rlberry.manager.AgentManager`, or list of :class:`~rlberry.manager.AgentManager` or str or list of str
        - If AgentManager or list of AgentManager, load data from it (the agents must be fitted).

        - If str, the string must be the string path of a directory,  each
        subdirectory of this directory must contain pickle files.
        load the data from the directory of the latest experiment in date.
        This str should be equal to the value of the `output_dir` parameter in
        :class:`~rlberry.manager.AgentManager`.

        - If list of str, each string must be a directory containing pickle files
        load the data from these pickle files.

        Note: the agent's save function must save its writer at the key `_writer`.
        This is the default for rlberry agents.
    tag : str
        Tag of data to plot on y-axis.
    xtag : str
        Tag of data to plot on x-axis. If None, use 'global_step'.
    ax: matplotlib axis
        Matplotlib axis on which we plot. If None, create one. Can be used to
        customize the plot.
    show: bool
        If true, calls plt.show().
    preprocess_func: Callable
        Function to apply to 'tag' column before plot. For instance, if tag=episode_rewards,
        setting preprocess_func=np.cumsum will plot cumulative rewards
    title: str (Optional)
        Optional title to plot. If None, set to tag.
    savefig_fname: str (Optional)
        Name of the figure in which the plot is saved with figure.savefig. If None,
        the figure is not saved.
    sns_kwargs: dict
        Optional extra params for seaborn lineplot.

    Returns
    -------
    Pandas DataFrame with processed data used by seaborn's lineplot.
    """
<<<<<<< HEAD
    sns_kwargs = sns_kwargs or {"ci": "sd"}
=======
    sns_kwargs = sns_kwargs or {}
>>>>>>> 85176dea

    title = title or tag
    if preprocess_func is not None:
        ylabel = "value"
    else:
        ylabel = tag
<<<<<<< HEAD
    preprocess_func = preprocess_func or (lambda x: x)
    agent_manager_list = agent_manager
    if not isinstance(agent_manager_list, list):
        agent_manager_list = [agent_manager_list]

    # preprocess agent stats
    data_list = []
    for manager in agent_manager_list:
        # Important: since manager can be a RemoteAgentManager,
        # it is important to avoid repeated accesses to its methods and properties.
        # That is why writer_data is taken from the manager instance only in the line below.
        writer_data = manager.get_writer_data()
        agent_name = manager.agent_name
        if writer_data is not None:
            for idx in writer_data:
                df = writer_data[idx]
                processed_df = pd.DataFrame(df[df["tag"] == tag])
                processed_df["value"] = preprocess_func(processed_df["value"].values)
                # update name according to AgentManager name
                processed_df["name"] = agent_name
                # add column with xtag, if given
                if xtag is not None:
                    df_xtag = pd.DataFrame(df[df["tag"] == xtag])
                    processed_df[xtag] = df_xtag["value"].values
                data_list.append(processed_df)
    if len(data_list) == 0:
=======
    processed_df = read_writer_data(data_source, tag, preprocess_func)
    # add column with xtag, if given
    if xtag is not None:
        df_xtag = pd.DataFrame(processed_df[processed_df["tag"] == xtag])
        processed_df[xtag] = df_xtag["value"].values
    if len(processed_df) == 0:
>>>>>>> 85176dea
        logger.error("[plot_writer_data]: No data to be plotted.")
        return
    data = processed_df[processed_df["tag"] == tag]

<<<<<<< HEAD
    all_writer_data = pd.concat(data_list, ignore_index=True)

    data = all_writer_data[all_writer_data["tag"] == tag]
=======
>>>>>>> 85176dea
    if xtag is None:
        xtag = "global_step"

    if data[xtag].notnull().sum() > 0:
        xx = xtag
        if data["global_step"].isna().sum() > 0:
            logger.warning(
                f"Plotting {tag} vs {xtag}, but {xtag} might be missing for some agents."
            )
    else:
        xx = data.index

<<<<<<< HEAD
    plt.figure(fignum)
    lineplot_kwargs = dict(x=xx, y="value", hue="name", style="name", data=data)
=======
    if ax is None:
        figure, ax = plt.subplots(1, 1)

    # PS: in the next release of seaborn, ci should be deprecated and replaced
    # with errorbar, which allows to specifies other types of confidence bars,
    # in particular quantiles.
    lineplot_kwargs = dict(
        x=xx, y="value", hue="name", style="name", data=data, ax=ax, ci="sd"
    )
>>>>>>> 85176dea
    lineplot_kwargs.update(sns_kwargs)
    sns.lineplot(**lineplot_kwargs)
    ax.set_title(title)
    ax.set_ylabel(ylabel)

    if show:
        plt.show()

    if savefig_fname is not None:
        plt.gcf().savefig(savefig_fname)

    return data<|MERGE_RESOLUTION|>--- conflicted
+++ resolved
@@ -95,16 +95,6 @@
     return output
 
 
-<<<<<<< HEAD
-def plot_writer_data(
-    agent_manager,
-    tag,
-    xtag=None,
-    fignum=None,
-    show=True,
-    preprocess_func=None,
-    title=None,
-=======
 def read_writer_data(data_source, tag, preprocess_func=None):
     """
     Given a list of AgentManager or a folder, read data (corresponding to info) obtained in each episode.
@@ -281,7 +271,6 @@
     preprocess_func=None,
     title=None,
     savefig_fname=None,
->>>>>>> 85176dea
     sns_kwargs=None,
 ):
     """
@@ -328,62 +317,23 @@
     -------
     Pandas DataFrame with processed data used by seaborn's lineplot.
     """
-<<<<<<< HEAD
-    sns_kwargs = sns_kwargs or {"ci": "sd"}
-=======
     sns_kwargs = sns_kwargs or {}
->>>>>>> 85176dea
 
     title = title or tag
     if preprocess_func is not None:
         ylabel = "value"
     else:
         ylabel = tag
-<<<<<<< HEAD
-    preprocess_func = preprocess_func or (lambda x: x)
-    agent_manager_list = agent_manager
-    if not isinstance(agent_manager_list, list):
-        agent_manager_list = [agent_manager_list]
-
-    # preprocess agent stats
-    data_list = []
-    for manager in agent_manager_list:
-        # Important: since manager can be a RemoteAgentManager,
-        # it is important to avoid repeated accesses to its methods and properties.
-        # That is why writer_data is taken from the manager instance only in the line below.
-        writer_data = manager.get_writer_data()
-        agent_name = manager.agent_name
-        if writer_data is not None:
-            for idx in writer_data:
-                df = writer_data[idx]
-                processed_df = pd.DataFrame(df[df["tag"] == tag])
-                processed_df["value"] = preprocess_func(processed_df["value"].values)
-                # update name according to AgentManager name
-                processed_df["name"] = agent_name
-                # add column with xtag, if given
-                if xtag is not None:
-                    df_xtag = pd.DataFrame(df[df["tag"] == xtag])
-                    processed_df[xtag] = df_xtag["value"].values
-                data_list.append(processed_df)
-    if len(data_list) == 0:
-=======
     processed_df = read_writer_data(data_source, tag, preprocess_func)
     # add column with xtag, if given
     if xtag is not None:
         df_xtag = pd.DataFrame(processed_df[processed_df["tag"] == xtag])
         processed_df[xtag] = df_xtag["value"].values
     if len(processed_df) == 0:
->>>>>>> 85176dea
         logger.error("[plot_writer_data]: No data to be plotted.")
         return
     data = processed_df[processed_df["tag"] == tag]
 
-<<<<<<< HEAD
-    all_writer_data = pd.concat(data_list, ignore_index=True)
-
-    data = all_writer_data[all_writer_data["tag"] == tag]
-=======
->>>>>>> 85176dea
     if xtag is None:
         xtag = "global_step"
 
@@ -396,10 +346,6 @@
     else:
         xx = data.index
 
-<<<<<<< HEAD
-    plt.figure(fignum)
-    lineplot_kwargs = dict(x=xx, y="value", hue="name", style="name", data=data)
-=======
     if ax is None:
         figure, ax = plt.subplots(1, 1)
 
@@ -409,7 +355,6 @@
     lineplot_kwargs = dict(
         x=xx, y="value", hue="name", style="name", data=data, ax=ax, ci="sd"
     )
->>>>>>> 85176dea
     lineplot_kwargs.update(sns_kwargs)
     sns.lineplot(**lineplot_kwargs)
     ax.set_title(title)
