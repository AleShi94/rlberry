import numpy as np
import logging

import rlberry.spaces as spaces
from rlberry.envs.interface import Model
from rlberry.rendering import Scene, GeometricPrimitive, RenderInterface2D

logger = logging.getLogger(__name__)


def projection_to_pball(x, p):
    """
    Solve the problem:
        min_z  ||x-z||_2^2
        s.t.   ||z||_p  <= 1
    for p = 2 or p = np.inf

    If p is not 2 or np.inf, it returns x/norm_p(x) if norm_p(x) > 1

    WARNING: projection_to_pball is not actually a projection for p!=2
    or p=!np.inf
    """
    if np.linalg.norm(x, ord=p) <= 1.0:
        return x

    if p == 2:
        z = x / np.linalg.norm(x, ord=p)
        return z

    if p == np.inf:
        z = np.minimum(1.0, np.maximum(x, -1.0))
        return z

        # below it is not a projection
    return x / np.linalg.norm(x, ord=p)


class PBall(Model):
    """
    Parametric family of environments whose state space is a unit sphere
    according to the p-norm in R^d.

    Note:
        The projection function is only a true projection for
        p in {2, infinity}.

    ----------------------------------------------------------------------
    State space:
        x in R^d: norm_p (x) <= 1

        implemented as rlberry.spaces.Box representing [0, 1]^d
    ----------------------------------------------------------------------
    Action space:
        {u_1, ..., u_m} such that u_i in R^d'  for i = 1, ..., m

        implemented as rlberry.spaces.Discrete(m)
    ----------------------------------------------------------------------
    Reward function (independent of the actions):
        r(x) = sum_{i=1}^n  b_i  max( 0,  1 - norm_p( x - x_i )/c_i )

        requirements:
            c_i >= 0
            b_i in [0, 1]
    ----------------------------------------------------------------------
    Transitions:
        x_{t+1} = A x_t + B u_t + N

        where
            A: square matrix of size d
            B: matrix of size (d, d')
            N: d-dimensional Gaussian noise with zero mean and covariance
            matrix sigma*I
    ----------------------------------------------------------------------
    Initial state:
        d-dimensional Gaussian with mean mu_init and covariance matrix
        sigma_init*I
    ----------------------------------------------------------------------

    Default parameters are provided for a 2D environment, PBall2D
    """

    name = "LP-Ball"

    def __init__(
        self,
        p,
        action_list,
        reward_amplitudes,
        reward_smoothness,
        reward_centers,
        A,
        B,
        sigma,
        sigma_init,
        mu_init,
    ):
        """
        Parameters
        -----------
        p : int
            parameter of the p-norm
        action_list : list
            list of actions {u_1, ..., u_m}, each action u_i is a
            d'-dimensional array
        reward_amplitudes: list
            list of reward amplitudes: {b_1, ..., b_n}
        reward_smoothness : list
            list of reward smoothness: {c_1, ..., c_n}
        reward_centers : list
            list of reward centers:    {x_1, ..., x_n}
        A : numpy.ndarray
            array A of size (d, d)
        B : numpy.ndarray
            array B of size (d, d')
        sigma : double
            transition noise sigma
        sigma_init : double
            initial state noise sigma_init
        mu_init : numpy.ndarray
            array of size (d,) containing the mean of the initial state
        """
        Model.__init__(self)

        assert p >= 1, "PBall requires p>=1"
        if p not in [2, np.inf]:
            logger.warning(
                "For p!=2 or p!=np.inf, PBall \
does not make true projections onto the lp ball."
            )
        self.p = p
        self.d, self.dp = B.shape  # d and d'
        self.m = len(action_list)
        self.action_list = action_list
        self.reward_amplitudes = reward_amplitudes
        self.reward_smoothness = reward_smoothness
        self.reward_centers = reward_centers
        self.A = A
        self.B = B
        self.sigma = sigma
        self.sigma_init = sigma_init
        self.mu_init = mu_init

        # State and action spaces
        low = -1.0 * np.ones(self.d, dtype=np.float64)
        high = np.ones(self.d, dtype=np.float64)
        self.observation_space = spaces.Box(low, high)
        self.action_space = spaces.Discrete(self.m)

        # reward range
        assert len(self.reward_amplitudes) == len(self.reward_smoothness)
        assert len(self.reward_amplitudes) == len(self.reward_centers)
        if len(self.reward_amplitudes) > 0:
            assert (
                self.reward_amplitudes.max() <= 1.0
                and self.reward_amplitudes.min() >= 0.0
            ), "reward amplitudes b_i must be in [0, 1]"
            assert (
                self.reward_smoothness.min() > 0.0
            ), "reward smoothness c_i must be > 0"
        self.reward_range = (0, 1.0)

        #
        self.name = "Lp-Ball"

        # Initalize state
        self.reset()

    def reset(self, state=None):
        if state is not None:
            self.state = state
        else:
            self.state = self.mu_init + self.sigma_init * self.seeder.rng.normal(
                size=self.d
            )
            # projection to unit ball
        self.state = projection_to_pball(self.state, self.p)
        return self.state.copy()

    def sample(self, state, action):
        assert self.action_space.contains(action)
        assert self.observation_space.contains(state)

        # next state
        action_vec = self.action_list[action]
        next_s = (
            self.A.dot(state)
            + self.B.dot(action_vec)
            + self.sigma * self.rng.normal(size=self.d)
        )
        next_s = projection_to_pball(next_s, self.p)

        # done and reward
        done = False
        reward = self.compute_reward_at(state)

        return next_s, reward, done, {}

    def step(self, action):
        next_s, reward, done, info = self.sample(self.state, action)
        self.state = next_s.copy()
        return next_s, reward, done, info

    def compute_reward_at(self, x):
        reward = 0.0
        for ii, b_ii in enumerate(self.reward_amplitudes):
            c_ii = self.reward_smoothness[ii]
            x_ii = self.reward_centers[ii]
            dist = np.linalg.norm(x - x_ii, ord=self.p)
            reward += b_ii * max(0.0, 1.0 - dist / c_ii)
        return reward

    def get_reward_lipschitz_constant(self):
        ratios = self.reward_amplitudes / self.reward_smoothness
        Lr = ratios.max()
        return Lr

    def get_transitions_lipschitz_constant(self):
        """
        note: considers a fixed action, returns Lipschitz constant
        w.r.t. to states.

        If p!=1, p!=2 or p!=np.inf, returns an upper bound on the induced norm
        """
        if self.p == 1:
            order = np.inf
        else:
            order = self.p / (self.p - 1.0)

        if order in [1, 2]:
            return np.linalg.norm(self.A, ord=order)

        # If p!=1, p!=2 or p!=np.inf, return upper bound on the induced norm.
        return np.power(self.d, 1.0 / self.p) * np.linalg.norm(self.A, ord=np.inf)


class PBall2D(RenderInterface2D, PBall):
<<<<<<< HEAD
=======
    """
    Parametric family of environments whose state space is a unit sphere
    according to the p-norm in R^d.

    Parameters
    ----------
    p : int, default = 2
        value of p for which p-norm Sphere is considered.

    action_list : list, default = [array([0.05, 0.]), array([- 0.05, - 0.]),
                                    array([0., 0.05]), array([- 0., - 0.05])]
        list of actions described as segment in 2D.

    reward_amplitudes: array, default = array([1.]).
        See reward function.

    reward_smoothness: array, default = array([0.25])
        See reward function.

    reward_centers: list of arrays, default = [array([0.75, 0.])]
        See reward function.

    A: 2D array, default = array([[1., 0.], [0., 1.]])
        See Transition function.

    B: 2D array, default = array([[1., 0.], [0., 1.]])
        See Transition function.

    sigma: float, default = 0.01
        See Transition function.

    sigma_init: float, default = 0.001
        See Initial state.

    mu_init: array of length 2, default = array([0., 0.])
        See Initial state.

    Note:
        The projection function is only a true projection for
        p in {2, infinity}.

    ----------------------------------------------------------------------
    State space:
        x in R^d: norm_p (x) <= 1

        implemented as rlberry.spaces.Box representing [0, 1]^2
    ----------------------------------------------------------------------
    Action space:
        {u_1, ..., u_m} such that u_i in R^2  for i = 1, ..., m

        implemented as rlberry.spaces.Discrete(m)
    ----------------------------------------------------------------------
    Reward function (independent of the actions):
        r(x) = sum_{i=1}^n  b_i  max( 0,  1 - norm_p( x - x_i )/c_i )

        requirements:
            c_i >= 0
            b_i in [0, 1]
    ----------------------------------------------------------------------
    Transitions:
        x_{t+1} = A x_t + B u_t + N

        where
            A: square matrix of size 2
            B: matrix of size (2, 2)
            N: d-dimensional Gaussian noise with zero mean and covariance
            matrix sigma*I
    ----------------------------------------------------------------------
    Initial state:
        2-dimensional Gaussian with mean mu_init and covariance matrix
        sigma_init*I
    ----------------------------------------------------------------------

    """

>>>>>>> 85176dea
    def __init__(
        self,
        p=2,
        action_list=[
            0.05 * np.array([1, 0]),
            -0.05 * np.array([1, 0]),
            0.05 * np.array([0, 1]),
            -0.05 * np.array([0, 1]),
        ],
        reward_amplitudes=np.array([1.0]),
        reward_smoothness=np.array([0.25]),
        reward_centers=[np.array([0.75, 0.0])],
        A=np.eye(2),
        B=np.eye(2),
        sigma=0.01,
        sigma_init=0.001,
        mu_init=np.array([0.0, 0.0]),
    ):
        # Initialize PBall
        PBall.__init__(
            self,
            p,
            action_list,
            reward_amplitudes,
            reward_smoothness,
            reward_centers,
            A,
            B,
            sigma,
            sigma_init,
            mu_init,
        )

        # Render interface
        RenderInterface2D.__init__(self)

        # rendering info
        self.set_clipping_area((-1, 1, -1, 1))
        self.set_refresh_interval(50)  # in milliseconds

    def step(self, action):
        # save state for rendering
        if self.is_render_enabled():
            self.append_state_for_rendering(self.state.copy())
        return PBall.step(self, action)

    #
    # Code for rendering
    #

    def _get_ball_shape(self, xcenter, radius):
        shape = GeometricPrimitive("POLYGON")
        n_points = 200
        theta_vals = np.linspace(0.0, 2 * np.pi, n_points)
        for theta in theta_vals:
            pp = np.array([2.0 * np.cos(theta), 2.0 * np.sin(theta)])
            pp = xcenter + radius * projection_to_pball(pp, self.p)
            # project to the main ball after translation
            pp = projection_to_pball(pp, self.p)
            shape.add_vertex((pp[0], pp[1]))
        return shape

    def get_background(self):
        bg = Scene()

        # ball shape
        contour = self._get_ball_shape(np.zeros(2), 1.0)
        contour.set_color((0.0, 0.0, 0.5))
        bg.add_shape(contour)

        # reward position
        for ii, ampl in enumerate(self.reward_amplitudes):
            contour = self._get_ball_shape(
                self.reward_centers[ii], self.reward_smoothness[ii]
            )
            ampl = 1.0 - ampl  # dark violet = more reward
            contour.set_color((0.5, 0.0, 0.5 * (1.0 + ampl)))
            bg.add_shape(contour)

        return bg

    def get_scene(self, state):
        scene = Scene()

        agent = GeometricPrimitive("QUADS")
        agent.set_color((0.75, 0.0, 0.5))
        size = 0.05
        x = state[0]
        y = state[1]
        agent.add_vertex((x - size / 4.0, y - size))
        agent.add_vertex((x + size / 4.0, y - size))
        agent.add_vertex((x + size / 4.0, y + size))
        agent.add_vertex((x - size / 4.0, y + size))

        agent.add_vertex((x - size, y - size / 4.0))
        agent.add_vertex((x + size, y - size / 4.0))
        agent.add_vertex((x + size, y + size / 4.0))
        agent.add_vertex((x - size, y + size / 4.0))

        scene.add_shape(agent)
        return scene


class SimplePBallND(PBall):
    """
    PBall environment in d dimensions with simple dynamics.
    """

    def __init__(
        self,
        p=2,
        dim=2,
        action_amplitude=0.05,
        r_smoothness=0.25,
        sigma=0.01,
        sigma_init=0.001,
        mu_init=None,
    ):
        # Action list
        action_list = []
        for dd in range(dim):
            aux = np.zeros(dim)
            aux[dd] = action_amplitude
            action_list.append(aux)
            action_list.append(-1 * aux)

        # Rewards
        reward_amplitudes = np.array([1.0])
        reward_smoothness = np.array([r_smoothness])
        reward_centers = [np.zeros(dim)]
        reward_centers[0][0] = 0.8

        # Transitions
        A = np.eye(dim)
        B = np.eye(dim)

        # Initial position
        if mu_init is None:
            mu_init = np.zeros(dim)

        # Initialize PBall
        PBall.__init__(
            self,
            p,
            action_list,
            reward_amplitudes,
            reward_smoothness,
            reward_centers,
            A,
            B,
            sigma,
            sigma_init,
            mu_init,
        )


# if __name__ == '__main__':
#     env = PBall2D(p=5)
#     print(env.get_transitions_lipschitz_constant())
#     print(env.get_reward_lipschitz_constant())

#     env.enable_rendering()

#     for ii in range(100):
#         env.step(1)
#         env.step(3)

#     env.render()<|MERGE_RESOLUTION|>--- conflicted
+++ resolved
@@ -234,8 +234,6 @@
 
 
 class PBall2D(RenderInterface2D, PBall):
-<<<<<<< HEAD
-=======
     """
     Parametric family of environments whose state space is a unit sphere
     according to the p-norm in R^d.
@@ -311,7 +309,6 @@
 
     """
 
->>>>>>> 85176dea
     def __init__(
         self,
         p=2,
