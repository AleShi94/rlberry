from datetime import datetime
import uuid
import hashlib
from typing import Optional, NamedTuple


# Default output directory used by the library.
RLBERRY_DEFAULT_DATA_DIR = "rlberry_data/"

# Temporary directory used by the library
RLBERRY_TEMP_DATA_DIR = "rlberry_data/temp/"
<<<<<<< HEAD
=======


def get_timestamp_str():
    """
    Get a string containing current time stamp.
    """
    now = datetime.now()
    date_time = now.strftime("%Y-%m-%d_%H-%M-%S")
    timestamp = date_time
    return timestamp


def get_readable_id(obj):
    """
    Create a more readable id than get_unique_id(),
    combining a timestamp to a 8-character hash.
    """
    long_id = get_unique_id(obj)
    timestamp = get_timestamp_str()
    short_id = f"{timestamp}_{long_id[:8]}"
    return short_id
>>>>>>> 85176dea


def get_unique_id(obj):
    """
    Get a unique id for an obj. Use it in __init__ methods when necessary.
    """
    # id() is guaranteed to be unique among simultaneously existing objects (uses memory address).
    # uuid4() is an universal id, but there might be issues if called simultaneously in different processes.
    # This function combines id(), uuid4(), and a timestamp in a single ID, and hashes it.
    timestamp = datetime.timestamp(datetime.now())
    timestamp = str(timestamp).replace(".", "")
    str_id = timestamp + str(id(obj)) + uuid.uuid4().hex
    str_id = hashlib.md5(str_id.encode()).hexdigest()
    return str_id


class ExecutionMetadata(NamedTuple):
    """
    Metadata for objects handled by rlberry.

    Attributes
    ----------
    obj_worker_id : int, default: -1
        If given, must be >= 0, and inform the worker id (thread or process) where the
        object was created. It is not necessarity unique across all the workers launched by
        rlberry, it is mainly for debug purposes.
    obj_info : dict, default: None
        Extra info about the object.
    """

    obj_worker_id: int = -1
    obj_info: Optional[dict] = None<|MERGE_RESOLUTION|>--- conflicted
+++ resolved
@@ -9,8 +9,6 @@
 
 # Temporary directory used by the library
 RLBERRY_TEMP_DATA_DIR = "rlberry_data/temp/"
-<<<<<<< HEAD
-=======
 
 
 def get_timestamp_str():
@@ -32,7 +30,6 @@
     timestamp = get_timestamp_str()
     short_id = f"{timestamp}_{long_id[:8]}"
     return short_id
->>>>>>> 85176dea
 
 
 def get_unique_id(obj):
