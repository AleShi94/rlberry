from setuptools import setup, find_packages
import os

<<<<<<< HEAD
=======

ver_file = os.path.join("rlberry", "_version.py")
with open(ver_file) as f:
    exec(f.read())

>>>>>>> 85176dea
packages = find_packages(exclude=["docs", "notebooks", "assets"])

#
# Base installation (interface only)
#
install_requires = [
    "numpy>=1.17",
    "pygame",
    "matplotlib",
    "seaborn",
    "pandas",
    "gym",
    "dill",
    "docopt",
    "pyyaml",
]

#
# Extras
#

# default installation
default_requires = [
    "numba",
    "optuna",
    "ffmpeg-python",
    "PyOpenGL",
    "PyOpenGL_accelerate",
    "pyvirtualdisplay",
]

# tensorboard must be installed manually, due to conflicts with
# dm-reverb-nightly[tensorflow] in jax_agents_requires
torch_agents_requires = default_requires + [
    "torch>=1.6.0",
    # 'tensorboard'
]

jax_agents_requires = default_requires + [
    "jax[cpu]",
    "chex",
    "dm-haiku",
    "optax",
<<<<<<< HEAD
    "dm-reverb[tensorflow]==0.5.0",
=======
    "dm-reverb[tensorflow]==0.6.1",
>>>>>>> 85176dea
    "dm-tree",
    "rlax",
]

extras_require = {
    "default": default_requires,
    "jax_agents": jax_agents_requires,
    "torch_agents": torch_agents_requires,
    "deploy": ["sphinx", "sphinx_rtd_theme"],
}

with open("README.md", "r") as fh:
    long_description = fh.read()

setup(
    name="rlberry",
<<<<<<< HEAD
    version="0.2.1",
=======
    version=__version__,
>>>>>>> 85176dea
    description="An easy-to-use reinforcement learning library for research and education",
    long_description=long_description,
    long_description_content_type="text/markdown",
    author="Omar Darwiche Domingues, Yannis Flet-Berliac, Edouard Leurent, Pierre Menard, Xuedong Shang",
    url="https://github.com/rlberry-py",
    license="MIT",
    packages=packages,
    classifiers=[
        "Development Status :: 4 - Beta",
        "Intended Audience :: Science/Research",
        "Intended Audience :: Education",
        "Topic :: Scientific/Engineering :: Artificial Intelligence",
        "Programming Language :: Python :: 3.8",
        "Programming Language :: Python :: 3 :: Only",
        "License :: OSI Approved :: MIT License",
        "Operating System :: OS Independent",
    ],
    install_requires=install_requires,
    extras_require=extras_require,
    zip_safe=False,
)<|MERGE_RESOLUTION|>--- conflicted
+++ resolved
@@ -1,14 +1,11 @@
 from setuptools import setup, find_packages
 import os
 
-<<<<<<< HEAD
-=======
 
 ver_file = os.path.join("rlberry", "_version.py")
 with open(ver_file) as f:
     exec(f.read())
 
->>>>>>> 85176dea
 packages = find_packages(exclude=["docs", "notebooks", "assets"])
 
 #
@@ -52,11 +49,7 @@
     "chex",
     "dm-haiku",
     "optax",
-<<<<<<< HEAD
-    "dm-reverb[tensorflow]==0.5.0",
-=======
     "dm-reverb[tensorflow]==0.6.1",
->>>>>>> 85176dea
     "dm-tree",
     "rlax",
 ]
@@ -73,11 +66,7 @@
 
 setup(
     name="rlberry",
-<<<<<<< HEAD
-    version="0.2.1",
-=======
     version=__version__,
->>>>>>> 85176dea
     description="An easy-to-use reinforcement learning library for research and education",
     long_description=long_description,
     long_description_content_type="text/markdown",
