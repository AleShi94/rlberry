--- conflicted
+++ resolved
@@ -16,23 +16,12 @@
 import sphinx_gallery  # noqa
 from sphinx_gallery.sorting import ExplicitOrder
 
-<<<<<<< HEAD
-
-=======
->>>>>>> 85176dea
 sys.path.insert(0, os.path.abspath("."))
 sys.path.insert(0, os.path.abspath("../"))
 
 # -- Project information -----------------------------------------------------
 
 project = "rlberry"
-<<<<<<< HEAD
-copyright = "2021, rlberry team"
-author = "rlberry team"
-
-# The full version, including alpha/beta/rc tags
-release = "0.1"
-=======
 copyright = "2022, rlberry team"
 author = "rlberry team"
 
@@ -41,7 +30,6 @@
 with open(ver_file) as f:
     exec(f.read())
 release = __version__
->>>>>>> 85176dea
 
 # -- General configuration ---------------------------------------------------
 
@@ -61,16 +49,11 @@
     "sphinx_gallery.gen_gallery",
     "myst_parser",
 ]
-<<<<<<< HEAD
-autodoc_default_flags = ["members", "inherited-members"]
-
-=======
 
 
 autodoc_default_options = {"members": True, "inherited-members": True}
 # generate autosummary even if no references
 autosummary_generate = True
->>>>>>> 85176dea
 
 # Add any paths that contain templates here, relative to this directory.
 templates_path = ["templates"]
@@ -125,8 +108,6 @@
     "reference_url": {"rlberry": None},
     "matplotlib_animations": True,
     "remove_config_comments": True,
-<<<<<<< HEAD
-=======
     "subsection_order": ExplicitOrder(
         [
             "../examples/demo_env",
@@ -135,5 +116,4 @@
             "../examples/demo_examples",
         ]
     ),
->>>>>>> 85176dea
 }