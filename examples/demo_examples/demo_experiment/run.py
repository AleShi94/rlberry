"""
 =====================
 Demo: run
 =====================
"""
"""
To run the experiment:

$ python examples/demo_examples/demo_experiment/run.py examples/demo_examples/demo_experiment/params_experiment.yaml

To see more options:

$ python examples/demo_examples/demo_experiment/run.py
"""

from rlberry.experiment import load_experiment_results
from rlberry.experiment import experiment_generator
from rlberry.manager.multiple_managers import MultipleManagers


if __name__ == "__main__":
<<<<<<< HEAD
    multimanagers = MultipleManagers()
=======
    multimanagers = MultipleManagers(parallelization="thread")
>>>>>>> 85176dea

    for agent_manager in experiment_generator():
        multimanagers.append(agent_manager)

    multimanagers.run()
    multimanagers.save()

    # Reading the results
    del multimanagers

    data = load_experiment_results("results", "params_experiment")

    print(data)

    # Fit one of the managers for a few more episodes
    # If tensorboard is enabled, you should see more episodes ran for 'rsucbvi_alternative'
    data["manager"]["rsucbvi_alternative"].fit(50)<|MERGE_RESOLUTION|>--- conflicted
+++ resolved
@@ -19,11 +19,7 @@
 
 
 if __name__ == "__main__":
-<<<<<<< HEAD
-    multimanagers = MultipleManagers()
-=======
     multimanagers = MultipleManagers(parallelization="thread")
->>>>>>> 85176dea
 
     for agent_manager in experiment_generator():
         multimanagers.append(agent_manager)
